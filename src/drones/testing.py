import enum
from collections import Counter
from dataclasses import dataclass
import logging
import signal
from typing import Dict, Iterator, Optional, Generator, Mapping, cast
from pathlib import Path
from contextlib import contextmanager
import os
from subprocess import Popen
import pymavlink.mavutil
from pymavlink.mavutil import mavfile
from pymavlink.dialects.v20.ardupilotmega import (
    MAVLink_message,
    MAVLink_gps_raw_int_message,
    GPS_FIX_TYPE_NO_FIX,
)

from async_state_machine.transitions.types import TransitionCheckerFactory

from drones.commands import Command

from drones.drone_client import ActAndWaitForCheckerFactory, DroneClient
from drones.drone_daemon import DroneDaemon

PREALLOCATED_SIMULATION_PORTS = {5763}


class Parameter(enum.Enum):
    SYSID_MYGCS = enum.auto()
    FS_EKF_ACTION = enum.auto()
    SIM_GPS_DISABLE = enum.auto()
    SIM_RC_FAIL = enum.auto()


@dataclass
class TcpSerialConnectionDef:
    """Represents a tcp connection configuration to the simulation.
    if wait_for_connection is True, the simulation will not start until this connection was made.
    """

    port: int
    host: str = "localhost"
    wait_for_connection: bool = False

    def as_ardupilot_cli_argument(self) -> str:
        return f"tcp:{self.port}" + (":wait" if self.wait_for_connection else "")

    def as_pymavlink_connection_argument(self) -> str:
        return f"tcp:{self.host}:{self.port}"


def _gps_fix_is_no_fix(message: MAVLink_message) -> Optional[bool]:
    if message.get_msgId() != MAVLink_gps_raw_int_message.id:
        return None
    assert isinstance(message, MAVLink_gps_raw_int_message)
    logging.debug(f"GPS raw int: {str(message)}")
    return cast(bool, message.fix_type == GPS_FIX_TYPE_NO_FIX)


class SetParameter(Command):
    def __init__(self, parameter: Parameter, value):
        super().__init__()
        self.parameter = parameter
        self.value = value

    def __call__(self, mavlink_connection: mavfile) -> None:
        mavlink_connection.param_set_send(self.parameter.name, self.value)


class TurnOffGps(SetParameter):
    def __init__(self):
        super(TurnOffGps, self).__init__(Parameter.SIM_GPS_DISABLE, 1)


class SimulationDroneClient(DroneClient):
    def turn_off_gps(self) -> TransitionCheckerFactory:
        return ActAndWaitForCheckerFactory(
            action_callback=lambda: self._commands_queue_tx.send(TurnOffGps()),
            wait_for=self._event_client.when(_gps_fix_is_no_fix),
        )


class SimulationDroneDaemon(DroneDaemon):
    def create_client(self) -> SimulationDroneClient:
        return SimulationDroneClient(self._sender_client.events(), self._command_sender)


class _RunningSimulation:
    process: Popen
    _serial_mappings: Dict[int, TcpSerialConnectionDef]

    def __init__(
        self, process: Popen, serial: Dict[int, TcpSerialConnectionDef]
    ) -> None:
        self.process = process
        self._serial_mappings = serial

    def mavlink_connect_to_serial(
        self, serial_number: int
    ) -> pymavlink.mavutil.mavfile:
        serial_def = self._serial_mappings[serial_number]
        logging.debug(
            f"Create mavlink connection to serial {serial_number}: {serial_def}"
        )
        return pymavlink.mavutil.mavlink_connection(
            serial_def.as_pymavlink_connection_argument()
        )


# Defined by the simulation binary of sim_vehicle - do not change
DEFAULT_SERIAL_MAPPING = {
    0: TcpSerialConnectionDef(port=5760, wait_for_connection=True),
    1: TcpSerialConnectionDef(port=5762, wait_for_connection=False),
    2: TcpSerialConnectionDef(port=5763, wait_for_connection=False),
}


def all_unique(it: Iterator) -> bool:
    return all(count == 1 for count in Counter(it).values())


def updated(dict: Dict, overlay: Mapping) -> Dict:
    r = dict.copy()
    r.update(overlay)
    return r


@contextmanager
def simulation_context(
    *,
    cwd: Optional[Path] = None,
    serial_ports_override: Optional[Dict[int, TcpSerialConnectionDef]],
<<<<<<< HEAD
    speedup: int = 1,
=======
    parameter_file: Optional[Path] = None,
>>>>>>> 69fa563b
) -> Generator[_RunningSimulation, None, None]:
    """
    When wating multiple ports, the order of the serial_ports determain the order for which ports will be opened and waited on.
    """
    cwd = cwd if cwd is not None else Path.cwd()
    serial_ports_override = (
        serial_ports_override if serial_ports_override is not None else {}
    )
    serial_ports = updated(DEFAULT_SERIAL_MAPPING, serial_ports_override)
    SIM_VEHICLE_PATH = os.environ.get(
        "SIM_VEHICLE_PATH", "/home/pilot/ardupilot/Tools/autotest/sim_vehicle.py"
    )
    if parameter_file is not None:
        assert parameter_file.is_file(), f"The parameter file {parameter_file} path is not a file"

    assert all(
        con_def.port.bit_length() <= 16 for con_def in serial_ports.values()
    ), "Ports should be u16 representable."
    assert all_unique(
        con_def.port for con_def in serial_ports.values()
    ), "Ports shouldn't overlap"

    logging.info(
        f"Creating simulation with the following serial mapping {serial_ports}"
    )

    # sim_vehicle.py passes -A argument (single string expected) to the simulation binary
    args_to_binary = [
        "-A",
        " ".join(
            f"--serial{n}={s.as_ardupilot_cli_argument()}"
            for n, s in serial_ports.items()
        ),
    ]

    sitl_args = [
        "python3",
        SIM_VEHICLE_PATH,
        "-v",
        "ArduCopter",
        "--no-rebuild",
        "--no-mavproxy",
        "--speedup",
        str(speedup),
    ]
    if parameter_file is not None:
        sitl_args.extend(['--add-param-file', parameter_file])

    if len(args_to_binary) > 1:
        sitl_args.extend(args_to_binary)

    logging.info(f"Starting simulation with parameters: {sitl_args} in directory {cwd}")

    with Popen(args=sitl_args, cwd=cwd) as sitl_process:
        try:
            yield _RunningSimulation(sitl_process, serial_ports_override)
        finally:
            logging.info("Stopping simulation")
            sitl_process.send_signal(signal.SIGINT)
            ret = sitl_process.wait(10)
            if ret != 0:
                logging.error(f"Simulation exited with non zero code {ret}")
            else:
                logging.info("Simulation ended successfully")
            simulation_log = Path("/tmp/ArduCopter.log").read_text()
            logging.debug(f"Simulation log is\n{simulation_log}")<|MERGE_RESOLUTION|>--- conflicted
+++ resolved
@@ -131,11 +131,8 @@
     *,
     cwd: Optional[Path] = None,
     serial_ports_override: Optional[Dict[int, TcpSerialConnectionDef]],
-<<<<<<< HEAD
+    parameter_file: Optional[Path] = None,
     speedup: int = 1,
-=======
-    parameter_file: Optional[Path] = None,
->>>>>>> 69fa563b
 ) -> Generator[_RunningSimulation, None, None]:
     """
     When wating multiple ports, the order of the serial_ports determain the order for which ports will be opened and waited on.
