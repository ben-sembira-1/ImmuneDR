FROM ubuntu:20.04

ENV TZ=Europe/Kiev
RUN ln -snf /usr/share/zoneinfo/$TZ /etc/localtime && echo $TZ > /etc/timezone

RUN apt-get update -y && \
    apt-get install -y tzdata  && \
    apt-get install -y git python g++ ccache gawk make wget cmake python3-pip iproute2 python3-future libtool autoconf pkg-config ninja-build sudo


RUN pip3 install meson==0.56

RUN adduser --disabled-password --gecos '' pilot
RUN adduser pilot sudo
RUN echo '%sudo ALL=(ALL) NOPASSWD:ALL' >> /etc/sudoers
USER pilot

WORKDIR /home/pilot

# Install mavlink router - will enable connecting with external ground station for debugging
RUN git clone --recursive --depth 1 https://github.com/mavlink-router/mavlink-router.git
WORKDIR /home/pilot/mavlink-router
RUN meson setup build . -Dsystemdsystemunitdir=/usr/lib/systemd/system --buildtype=debugoptimized
USER root
RUN ninja -C build install
USER pilot


# Install ardupilot
WORKDIR /home/pilot

RUN git clone --recursive --depth 1 https://github.com/ArduPilot/ardupilot.git
WORKDIR /home/pilot/ardupilot
RUN echo 'debconf debconf/frontend select Noninteractive' | sudo debconf-set-selections && \
    sudo apt-get install -y -q keyboard-configuration

RUN USER=pilot Tools/environment_install/install-prereqs-ubuntu.sh -y
RUN python3 ./waf configure && python3 ./waf copter

WORKDIR /home/pilot

RUN pip3 install pytest

<<<<<<< HEAD
# Create a virtual in-memory X server and a recorder
RUN mkdir /home/pilot/screen_record
USER root
RUN apt-get install -y xvfb ffmpeg
ENV DISPLAY=:99
ADD scripts/virtual_xserver/record_virtual_Xserver.sh /home/pilot/screen_record/record_virtual_Xserver.sh
ADD scripts/virtual_xserver/virtual_Xserver.service /etc/systemd/system/virtual_Xserver.service
ADD scripts/virtual_xserver/record_virtual_Xserver.service /etc/systemd/system/record_virtual_Xserver.service
RUN systemctl enable virtual_Xserver \
    && systemctl enable record_virtual_Xserver

# WORKDIR /home/pilot/app
# CMD "python3 -m pytest ."
=======
# WORKDIR /home/pilot/app
# CMD "python3 -m pytest ."

USER root
RUN apt-get install xvfb
RUN Xvfb :99 -screan 0 1280x1024x24 &
ENV DISPLAY=99
RUN xdpyinfo

# RUN RESOLUTION=`xdpyinfo | grep -E "dimensions: *[0-9]+x[0-9]* pixels" --only-matching | grep -E "[0-9]+x[0-9]+" --only-matching` \
#     && ffmpeg -f x11grab -framerate 5 -video_size $RESOLUTION -i :9.0 mp_recording.mp4
>>>>>>> 02160216
<|MERGE_RESOLUTION|>--- conflicted
+++ resolved
@@ -41,7 +41,6 @@
 
 RUN pip3 install pytest
 
-<<<<<<< HEAD
 # Create a virtual in-memory X server and a recorder
 RUN mkdir /home/pilot/screen_record
 USER root
@@ -54,17 +53,4 @@
     && systemctl enable record_virtual_Xserver
 
 # WORKDIR /home/pilot/app
-# CMD "python3 -m pytest ."
-=======
-# WORKDIR /home/pilot/app
-# CMD "python3 -m pytest ."
-
-USER root
-RUN apt-get install xvfb
-RUN Xvfb :99 -screan 0 1280x1024x24 &
-ENV DISPLAY=99
-RUN xdpyinfo
-
-# RUN RESOLUTION=`xdpyinfo | grep -E "dimensions: *[0-9]+x[0-9]* pixels" --only-matching | grep -E "[0-9]+x[0-9]+" --only-matching` \
-#     && ffmpeg -f x11grab -framerate 5 -video_size $RESOLUTION -i :9.0 mp_recording.mp4
->>>>>>> 02160216
+# CMD "python3 -m pytest ."