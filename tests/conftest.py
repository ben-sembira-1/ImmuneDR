import logging
import os
<<<<<<< HEAD
import random
=======
from shutil import copyfile
from tempfile import tempdir
from typing import Generator
>>>>>>> 69fa563b
from pathlib import Path
from typing import Generator

import pymavlink.mavutil
import pytest

<<<<<<< HEAD
from tests.state_machine_utils import run_until
from tests.takeoff_state_machine import get_takeoff_state_machine, TakeoffStateNames
from drones.testing import (
    TcpSerialConnectionDef,
    simulation_context,
    SimulationDroneDaemon,
    SimulationDroneClient,
)


@pytest.fixture
def mavlink_connection(tmpdir: str) -> pymavlink.mavutil.mavfile:
=======
from drones.testing import (
    TcpSerialConnectionDef,
    simulation_context,
    SimulationDroneClient,
    SimulationDroneDaemon,
)


@pytest.fixture(scope="function")
def sim_drone(tmpdir: str) -> Generator[SimulationDroneClient, None, None]:
    tmpdir = Path(tmpdir)
    parm_file_path_in_sim_dir = Path(tmpdir) / "mav.parm"
    copyfile("./tests/assets/mav.parm", parm_file_path_in_sim_dir)

>>>>>>> 69fa563b
    port = random.randrange(5900, 6100)
    logging.info(f"Using random tcp port {port} for simulation connection")
    serial_ports_override = {}

    external_mavproxy_port = os.environ.get("MAVPROXY_PORT")
    if external_mavproxy_port is not None and len(external_mavproxy_port) > 0:
        external_mavproxy_connection = TcpSerialConnectionDef(
            port=int(external_mavproxy_port), wait_for_connection=True
        )
        serial_ports_override[1] = external_mavproxy_connection

    serial_ports_override[0] = TcpSerialConnectionDef(
        port=port, wait_for_connection=True
    )
    with simulation_context(
        cwd=tmpdir,
        serial_ports_override=serial_ports_override,
        parameter_file=parm_file_path_in_sim_dir,
    ) as sim:
        mavlink = sim.mavlink_connect_to_serial(0)
        mavlink.wait_heartbeat(timeout=500)
        logging.debug("Connected successfully to simulation, received heartbeat.")
        yield mavlink


@pytest.fixture(scope="function")
def sim_drone(
    mavlink_connection: pymavlink.mavutil.mavfile,
) -> Generator[SimulationDroneClient, None, None]:
    daemon = SimulationDroneDaemon(mavlink_connection=mavlink_connection)
    client = daemon.create_client()
    try:
        yield client
    finally:
        del daemon


@pytest.fixture
def flying_sim_drone(sim_drone: SimulationDroneClient) -> SimulationDroneClient:
    """
    Returns a DroneClient after takeoff
    """
    sm = get_takeoff_state_machine(sim_drone)
    run_until(
        sm, target=TakeoffStateNames.IN_THE_AIR, error_states={TakeoffStateNames.ERROR}
    )
    return sim_drone<|MERGE_RESOLUTION|>--- conflicted
+++ resolved
@@ -1,19 +1,13 @@
 import logging
 import os
-<<<<<<< HEAD
 import random
-=======
 from shutil import copyfile
-from tempfile import tempdir
-from typing import Generator
->>>>>>> 69fa563b
 from pathlib import Path
 from typing import Generator
 
 import pymavlink.mavutil
 import pytest
 
-<<<<<<< HEAD
 from tests.state_machine_utils import run_until
 from tests.takeoff_state_machine import get_takeoff_state_machine, TakeoffStateNames
 from drones.testing import (
@@ -26,22 +20,9 @@
 
 @pytest.fixture
 def mavlink_connection(tmpdir: str) -> pymavlink.mavutil.mavfile:
-=======
-from drones.testing import (
-    TcpSerialConnectionDef,
-    simulation_context,
-    SimulationDroneClient,
-    SimulationDroneDaemon,
-)
-
-
-@pytest.fixture(scope="function")
-def sim_drone(tmpdir: str) -> Generator[SimulationDroneClient, None, None]:
     tmpdir = Path(tmpdir)
     parm_file_path_in_sim_dir = Path(tmpdir) / "mav.parm"
     copyfile("./tests/assets/mav.parm", parm_file_path_in_sim_dir)
-
->>>>>>> 69fa563b
     port = random.randrange(5900, 6100)
     logging.info(f"Using random tcp port {port} for simulation connection")
     serial_ports_override = {}
